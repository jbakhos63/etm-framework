--- conflicted
+++ resolved
@@ -44,12 +44,7 @@
 ```bash
 python trials/004_photon_speed/run_trial.py
 ```
-<<<<<<< HEAD
 Results are written as JSON and summarized in the accompanying `notes.md` file.
-=======
-Results are written as JSON and summarized in the accompanying `notes.md` file. Use the optional `--sleep` argument in each run script to pause between ticks and keep long runs from hogging CPU.
-
->>>>>>> 9973d2da
 Recent trials include:
 - **Trial 004** – baseline photon propagation across a 21×21×21 lattice
 - **Trial 005** – photon deflection in an echo-field gradient
@@ -83,8 +78,4 @@
 The ETM framework is released under the MIT license. Researchers may reproduce and extend the work provided that the underlying timing logic is maintained.
 
 ### 2025 Trial Update
-<<<<<<< HEAD
 All eighteen validation trials were rerun with the new single-use velocity logic. Results matched previous outputs, confirming ETM motion arises solely from timing returns.
-=======
-All eighteen validation trials were rerun with the new single-use velocity logic. Results matched previous outputs, confirming ETM motion arises solely from timing returns.
->>>>>>> 9973d2da
