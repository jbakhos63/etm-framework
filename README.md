--- conflicted
+++ resolved
@@ -62,10 +62,7 @@
 - **Trial 016** – baseline Planck length analogue
 - **Trial 017** – electron repulsion after an initial approach
 - **Trial 018** – extended electron–positron annihilation baseline
-<<<<<<< HEAD
 - **Trial 019** – extended electron repulsion baseline
-=======
->>>>>>> 0bff8290
 
 ## Research Plan
 The repository follows a two-phase development strategy:
@@ -82,8 +79,4 @@
 The ETM framework is released under the MIT license. Researchers may reproduce and extend the work provided that the underlying timing logic is maintained.
 
 ### 2025 Trial Update
-<<<<<<< HEAD
 All eighteen validation trials were rerun with the new single-use velocity logic. Results matched previous outputs, confirming ETM motion arises solely from timing returns.
-=======
-All seventeen validation trials were rerun with the new single-use velocity logic. Results matched previous outputs, confirming ETM motion arises solely from timing returns.
->>>>>>> 0bff8290
