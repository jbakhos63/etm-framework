--- conflicted
+++ resolved
@@ -79,8 +79,4 @@
 The ETM framework is released under the MIT license. Researchers may reproduce and extend the work provided that the underlying timing logic is maintained.
 
 ### 2025 Trial Update
-<<<<<<< HEAD
 All eighteen validation trials were rerun with the new single-use velocity logic. Results matched previous outputs, confirming ETM motion arises solely from timing returns.
-=======
-All eighteen validation trials were rerun with the new single-use velocity logic. Results matched previous outputs, confirming ETM motion arises solely from timing returns.
->>>>>>> a9a36ac7
