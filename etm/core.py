--- conflicted
+++ resolved
@@ -451,7 +451,6 @@
         self.record_tick_results(return_results)
     
     def process_detection_events(self):
-<<<<<<< HEAD
         """Process detection events including annihilation energy tracking"""
         position_map: Dict[Tuple[int, int, int], List[Identity]] = {}
         for identity in self.identities:
@@ -505,113 +504,6 @@
         for identity in events_to_remove:
             if identity in self.identities:
                 self.identities.remove(identity)
-=======
-
-        """Process detection events including staged annihilation"""
-
-        from .particles import ParticleFactory
-
-        # Reset detection list for this tick
-        self.detection_events = []
-
-        # 1. Finalize pending annihilations after one tick delay
-        remaining_pending = []
-        for a, b, position, start_tick in self.pending_annihilations:
-            if self.tick - start_tick >= 1:
-                energy_a = a.calculate_particle_energy(self.center, self.echo_fields, self.config)
-                energy_b = b.calculate_particle_energy(self.center, self.echo_fields, self.config)
-                total_energy = energy_a + energy_b
-                photon_energy = total_energy / 2.0
-
-                photon1 = Identity(
-                    module_tag="PHOTON",
-                    ancestry="annihilation_product",
-                    theta=0.0,
-                    delta_theta=self.config.delta_theta_default,
-                    position=position,
-                    fundamental_particle=ParticleFactory.create_photon(photon_energy),
-                    creation_tick=self.tick,
-                    is_decay_product=True,
-                )
-                photon2 = Identity(
-                    module_tag="PHOTON",
-                    ancestry="annihilation_product",
-                    theta=0.0,
-                    delta_theta=self.config.delta_theta_default,
-                    position=position,
-                    fundamental_particle=ParticleFactory.create_photon(photon_energy),
-                    creation_tick=self.tick,
-                    is_decay_product=True,
-                )
-
-                if a in self.identities:
-                    self.identities.remove(a)
-                if b in self.identities:
-                    self.identities.remove(b)
-
-                self.identities.extend([photon1, photon2])
-
-                event = DetectionEvent(
-                    event_type=DetectionEventType.ENERGY_TRANSITION,
-                    position=position,
-                    tick=self.tick,
-                    triggering_particle=None,
-                    affected_identities=[a, b, photon1, photon2],
-                    mutation_results={
-                        "annihilation_complete": True,
-                        "released_energy": total_energy,
-                        "photon_ids": [photon1.unique_id, photon2.unique_id],
-                    },
-                )
-                a.annihilation_pending = False
-                b.annihilation_pending = False
-                self.detection_events.append(event)
-            else:
-                remaining_pending.append((a, b, position, start_tick))
-
-        self.pending_annihilations = remaining_pending
-
-        # 2. Detect new collisions leading to annihilation
-
-        position_map: Dict[Tuple[int, int, int], List[Identity]] = {}
-        for identity in self.identities:
-            if identity.position is None:
-                continue
-            position_map.setdefault(identity.position, []).append(identity)
-        for pos, ids in position_map.items():
-            if len(ids) < 2:
-                continue
-            for i in range(len(ids)):
-                for j in range(i + 1, len(ids)):
-                    a, b = ids[i], ids[j]
-                    pair_match = (
-                        a.is_antiparticle and a.antiparticle_of == b.unique_id
-                    ) or (
-                        b.is_antiparticle and b.antiparticle_of == a.unique_id
-                    )
-                    if pair_match and not a.annihilation_pending and not b.annihilation_pending:
-                        a.annihilation_pending = True
-                        b.annihilation_pending = True
-                        a.pending_partner_id = b.unique_id
-                        b.pending_partner_id = a.unique_id
-                        a.annihilation_initiated_tick = self.tick
-                        b.annihilation_initiated_tick = self.tick
-                        self.pending_annihilations.append((a, b, pos, self.tick))
-
-                        event = DetectionEvent(
-                            event_type=DetectionEventType.PARTICLE_COLLISION,
-                            position=pos,
-                            tick=self.tick,
-                            triggering_particle=None,
-                            affected_identities=[a, b],
-                            mutation_results={
-                                "annihilation_pending": True,
-                                "partner_ids": [a.unique_id, b.unique_id],
-                            },
-                        )
-                        self.detection_events.append(event)
-                        break
->>>>>>> fafb2872
     
     def process_nucleon_physics(self):
         """Process nucleon internal structure dynamics - Placeholder for particles module"""
@@ -666,16 +558,11 @@
                 "evaluation": result["evaluation"]
             })
 
-<<<<<<< HEAD
-=======
-        # Record detection events including energy releases
->>>>>>> fafb2872
         for event in self.detection_events:
             tick_data["detection_events"].append({
                 "event_type": event.event_type.value,
                 "position": event.position,
                 "tick": event.tick,
-<<<<<<< HEAD
                 "trigger_id": event.triggering_particle.unique_id if event.triggering_particle else None,
                 "affected_ids": [i.unique_id for i in event.affected_identities],
                 "energy_released": event.mutation_results.get("energy_released"),
@@ -685,31 +572,6 @@
         # Clear events after recording
         self.detection_events.clear()
         self.conflict_resolutions.clear()
-=======
-                "affected_ids": [id.unique_id for id in event.affected_identities],
-                "resolution_method": event.resolution_method.value if event.resolution_method else None,
-                "mutation_results": event.mutation_results,
-            })
-
-        # Calculate total energy for bookkeeping
-        total_energy = 0.0
-        for identity in self.identities:
-            total_energy += identity.calculate_particle_energy(self.center, self.echo_fields, self.config)
-
-        tick_data["total_energy"] = total_energy
-        tick_data["energy_change"] = total_energy - self.last_total_energy
-
-        photons = []
-        for event in self.detection_events:
-            if "photon_ids" in event.mutation_results:
-                photons.extend(event.mutation_results["photon_ids"])
-            elif "photon_id" in event.mutation_results:
-                photons.append(event.mutation_results["photon_id"])
-
-        tick_data["emitted_photons"] = photons
-        self.last_total_energy = total_energy
->>>>>>> fafb2872
-
         self.results_history.append(tick_data)
     
     def run_simulation(self) -> Dict:
