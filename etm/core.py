--- conflicted
+++ resolved
@@ -275,11 +275,6 @@
         # Energy bookkeeping for each tick
         self.current_tick_energy_before: float = 0.0
         self.current_tick_energy_after: float = 0.0
-<<<<<<< HEAD
-        
-=======
-
->>>>>>> a51e73fd
         # Initialize echo fields (preserved)
         self._initialize_echo_fields()
     
@@ -517,10 +512,6 @@
                             self.center, self.echo_fields, self.config
                         )
                         total_energy = energy_a + energy_b
-<<<<<<< HEAD
-
-=======
->>>>>>> a51e73fd
                         photon_id = None
                         detection = DetectionEvent(
                             event_type=DetectionEventType.PARTICLE_COLLISION,
@@ -532,10 +523,6 @@
                             mutation_results={"energy_released": total_energy},
                         )
                         self.detection_events.append(detection)
-<<<<<<< HEAD
-
-=======
->>>>>>> a51e73fd
                         # Create a photon carrying the released energy
                         try:
                             photon_pattern = ParticleFactory.create_photon(total_energy)
@@ -640,10 +627,6 @@
         # Clear events after recording
         self.detection_events.clear()
         self.conflict_resolutions.clear()
-<<<<<<< HEAD
-
-=======
->>>>>>> a51e73fd
         self.results_history.append(tick_data)
     
     def run_simulation(self) -> Dict:
