--- conflicted
+++ resolved
@@ -270,17 +270,9 @@
         
         # Results storage (preserved)
         self.results_history: List[Dict] = []
-
-<<<<<<< HEAD
         # Energy bookkeeping for each tick
         self.current_tick_energy_before: float = 0.0
-        self.current_tick_energy_after: float = 0.0
-=======
-        # NEW: pending annihilations and energy tracking
-        self.pending_annihilations: List[Tuple[Identity, Identity, Tuple[int, int, int], int]] = []
-        self.last_total_energy: float = 0.0
->>>>>>> c1206de4
-        
+        self.current_tick_energy_after: float = 0.0        
         # Initialize echo fields (preserved)
         self._initialize_echo_fields()
     
@@ -502,11 +494,7 @@
                             self.center, self.echo_fields, self.config
                         )
                         total_energy = energy_a + energy_b
-<<<<<<< HEAD
-
                         photon_id = None
-=======
->>>>>>> c1206de4
                         detection = DetectionEvent(
                             event_type=DetectionEventType.PARTICLE_COLLISION,
                             position=position,
@@ -517,10 +505,6 @@
                             mutation_results={"energy_released": total_energy},
                         )
                         self.detection_events.append(detection)
-<<<<<<< HEAD
-
-=======
->>>>>>> c1206de4
                         # Create a photon carrying the released energy
                         try:
                             photon_pattern = ParticleFactory.create_photon(total_energy)
@@ -535,10 +519,7 @@
                             self.identities.append(photon_identity)
                             photon_id = photon_identity.unique_id
                             detection.mutation_results["photon_id"] = photon_id
-<<<<<<< HEAD
                             detection.mutation_results["photon_energy"] = getattr(photon_pattern, "energy_content", total_energy)
-=======
->>>>>>> c1206de4
                         except Exception:
                             pass
                         self.conflict_resolutions.append(
@@ -577,16 +558,10 @@
             "conflict_resolutions": [],
             "composite_particles": len(self.composite_particles),
             "pattern_reorganizations": len(self.pattern_reorganization_events),
-<<<<<<< HEAD
             "energy_before": self.current_tick_energy_before,
             "energy_after": self.current_tick_energy_after,
             "energy_released_total": 0.0,
             "photon_energy_total": 0.0,
-=======
-            "total_energy": 0.0,
-            "energy_change": 0.0,
-            "emitted_photons": []
->>>>>>> c1206de4
         }
         
         # Convert coexistence registry tuple keys to strings for JSON compatibility
@@ -624,24 +599,16 @@
                 "trigger_id": event.triggering_particle.unique_id if event.triggering_particle else None,
                 "affected_ids": [i.unique_id for i in event.affected_identities],
                 "energy_released": event.mutation_results.get("energy_released"),
-<<<<<<< HEAD
                 "photon_id": event.mutation_results.get("photon_id"),
                 "photon_energy": event.mutation_results.get("photon_energy"),
             })
             tick_data["energy_released_total"] += event.mutation_results.get("energy_released", 0.0)
             tick_data["photon_energy_total"] += event.mutation_results.get("photon_energy", 0.0)
-=======
-            })
->>>>>>> c1206de4
         tick_data["conflict_resolutions"] = self.conflict_resolutions.copy()
 
         # Clear events after recording
         self.detection_events.clear()
         self.conflict_resolutions.clear()
-<<<<<<< HEAD
-
-=======
->>>>>>> c1206de4
         self.results_history.append(tick_data)
     
     def run_simulation(self) -> Dict:
