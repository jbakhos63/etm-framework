--- conflicted
+++ resolved
@@ -452,14 +452,11 @@
     
     def process_detection_events(self):
         """Process detection events including annihilation energy tracking"""
-<<<<<<< HEAD
         # Import here to avoid circular dependency during module initialization
         try:
             from .particles import ParticleFactory
         except Exception:
             from particles import ParticleFactory
-=======
->>>>>>> 91c45041
         position_map: Dict[Tuple[int, int, int], List[Identity]] = {}
         for identity in self.identities:
             if identity.position is not None:
@@ -487,11 +484,6 @@
                             self.center, self.echo_fields, self.config
                         )
                         total_energy = energy_a + energy_b
-
-<<<<<<< HEAD
-                        photon_id = None
-=======
->>>>>>> 91c45041
                         detection = DetectionEvent(
                             event_type=DetectionEventType.PARTICLE_COLLISION,
                             position=position,
@@ -502,8 +494,6 @@
                             mutation_results={"energy_released": total_energy},
                         )
                         self.detection_events.append(detection)
-<<<<<<< HEAD
-
                         # Create a photon carrying the released energy
                         try:
                             photon_pattern = ParticleFactory.create_photon(total_energy)
@@ -520,8 +510,6 @@
                             detection.mutation_results["photon_id"] = photon_id
                         except Exception:
                             pass
-=======
->>>>>>> 91c45041
                         self.conflict_resolutions.append(
                             {
                                 "tick": self.tick,
@@ -598,20 +586,12 @@
                 "trigger_id": event.triggering_particle.unique_id if event.triggering_particle else None,
                 "affected_ids": [i.unique_id for i in event.affected_identities],
                 "energy_released": event.mutation_results.get("energy_released"),
-<<<<<<< HEAD
-                "photon_id": event.mutation_results.get("photon_id"),
-=======
->>>>>>> 91c45041
             })
         tick_data["conflict_resolutions"] = self.conflict_resolutions.copy()
 
         # Clear events after recording
         self.detection_events.clear()
         self.conflict_resolutions.clear()
-<<<<<<< HEAD
-
-=======
->>>>>>> 91c45041
         self.results_history.append(tick_data)
     
     def run_simulation(self) -> Dict:
