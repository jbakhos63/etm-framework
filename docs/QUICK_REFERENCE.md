# ETM Framework – Quick Reference

This card summarizes the essential commands and rules for working with the ETM simulation library.

## Setup
```bash
pip install -r requirements.txt
python test_modules.py
```
All tests must pass before running simulations.

## Critical Configuration
```python
from etm.config import ConfigurationFactory
config = ConfigurationFactory.validated_foundation_config("example")
```
Do **not** modify the validated constants in `etm/config.py` unless performing new validation.

## Running a Trial
```bash
python trials/004_photon_speed/run_trial.py
```
Results are stored in JSON format within the trial folder and explained in `notes.md`.

## Recent Trials
- 004 Photon speed baseline
- 005 Photon deflection in an echo gradient
- 006 Hydrogen-photon absorption strength
- 007 Photon emission from an electron
- 008 Electron energy change from absorption
- 018 Extended electron–positron annihilation
- 019 Extended energy calculation
- 020 Extended photon propagation
- 021 Extended photon speed
- 022 Extended photon gradient
- 023 Extended photon absorption
- 024 Extended photon emission
- 025 Extended electron absorption energy
- 026 Extended electric attraction
<<<<<<< HEAD
- 027 Extended electric force measurement
=======
>>>>>>> b78c3256
- 034 Extended electron repulsion (500 ticks on 51³ lattice)

## Fundamental Rule
All motion, propagation, and effects after initialization must emerge only from ETM logic—no explicit velocity functions or external forces are allowed. Any `velocity` set on an identity is applied only at the first tick to establish an initial displacement and is then cleared.

For detailed guidance see `docs/AI_DEVELOPER_GUIDE.md`, the full `ETM_SIMULATION_RESEARCH_PLAN.md`, and `docs/ETM_CONSTANT_DERIVATION_PLAN.md`.
Use the optional `--sleep` argument in any trial's run script to slow down each tick if a background run needs to stay responsive.

### Development Phases
1. **Codex Validation** – use lattices up to about 30×30×30 nodes.
2. **Home Computer Scale-Up** – rerun on larger lattices (≥50³) for higher precision.<|MERGE_RESOLUTION|>--- conflicted
+++ resolved
@@ -37,10 +37,7 @@
 - 024 Extended photon emission
 - 025 Extended electron absorption energy
 - 026 Extended electric attraction
-<<<<<<< HEAD
 - 027 Extended electric force measurement
-=======
->>>>>>> b78c3256
 - 034 Extended electron repulsion (500 ticks on 51³ lattice)
 
 ## Fundamental Rule
