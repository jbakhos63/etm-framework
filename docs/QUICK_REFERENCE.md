# ETM Framework – Quick Reference

This card summarizes the essential commands and rules for working with the ETM simulation library.

## Setup
```bash
pip install -r requirements.txt
python test_modules.py
```
All tests must pass before running simulations.

## Critical Configuration
```python
from etm.config import ConfigurationFactory
config = ConfigurationFactory.validated_foundation_config("example")
```
Do **not** modify the validated constants in `etm/config.py` unless performing new validation.

## Running a Trial
```bash
python trials/004_photon_speed/run_trial.py
```
Results are stored in JSON format within the trial folder and explained in `notes.md`.

## Recent Trials
- 004 Photon speed baseline
- 005 Photon deflection in an echo gradient
- 006 Hydrogen-photon absorption strength
- 007 Photon emission from an electron
- 008 Electron energy change from absorption
- 018 Extended electron–positron annihilation
- 019 Extended energy calculation
- 020 Extended photon propagation
- 021 Extended photon speed
- 022 Extended photon gradient
- 023 Extended photon absorption
- 024 Extended photon emission
- 025 Extended electron absorption energy
- 026 Extended electric attraction
- 027 Extended electric force measurement
- 028 Extended magnetic field measurement
- 029 Extended magnetic deflection
- 030 Extended parallel current attraction
- 031 Extended fine structure constant estimate
- 032 Extended Planck interval estimate
- 033 Extended Planck length estimate
- 034 Extended electron repulsion (500 ticks on 51³ lattice)
- 035 Extended electron–positron annihilation (phase 3)
- 036 Extended energy calculation (phase 3)
- 037 Extended photon propagation (phase 3)
- 038 Extended photon speed (phase 3)
- 039 Extended photon gradient (phase 3)
- 040 Extended photon absorption (phase 3)
- 041 Extended photon emission (phase 3)
- 042 Extended electron absorption energy (phase 3)
- 043 Extended electric attraction (phase 3)
- 044 Extended electric force measurement (phase 3)
- 045 Magnetic field measurement (phase 4)
<<<<<<< HEAD
- 046 Electron resolution scan (phase 4)
=======

>>>>>>> 260fb298
## Fundamental Rule
All motion, propagation, and effects after initialization must emerge only from ETM logic—no explicit velocity functions or external forces are allowed. Any `velocity` set on an identity is applied only at the first tick to establish an initial displacement and is then cleared.

For detailed guidance see `docs/AI_DEVELOPER_GUIDE.md`, the full `ETM_SIMULATION_RESEARCH_PLAN.md`, and `docs/ETM_CONSTANT_DERIVATION_PLAN.md`.
Use the optional `--sleep` argument in any trial's run script to slow down each tick if a background run needs to stay responsive.

### Development Phases
1. **Codex Validation** – use lattices up to about 30×30×30 nodes.
2. **Home Computer Scale-Up** – rerun on larger lattices (≥50³) for higher precision.
3. **Extended Scale and Neutrino Exploration** – large lattices with neutrino patterns (phase 3).
4. **Particle Resolution Studies** – vary lattice size to determine how many nodes best express each particle (phase 4).<|MERGE_RESOLUTION|>--- conflicted
+++ resolved
@@ -56,11 +56,8 @@
 - 043 Extended electric attraction (phase 3)
 - 044 Extended electric force measurement (phase 3)
 - 045 Magnetic field measurement (phase 4)
-<<<<<<< HEAD
 - 046 Electron resolution scan (phase 4)
-=======
 
->>>>>>> 260fb298
 ## Fundamental Rule
 All motion, propagation, and effects after initialization must emerge only from ETM logic—no explicit velocity functions or external forces are allowed. Any `velocity` set on an identity is applied only at the first tick to establish an initial displacement and is then cleared.
 
