# ETM Framework – Quick Reference

This card summarizes the essential commands and rules for working with the ETM simulation library.

## Setup
```bash
pip install -r requirements.txt
python test_modules.py
```
All tests must pass before running simulations.

## Critical Configuration
```python
from etm.config import ConfigurationFactory
config = ConfigurationFactory.validated_foundation_config("example")
```
Do **not** modify the validated constants in `etm/config.py` unless performing new validation.

## Running a Trial
```bash
python trials/004_photon_speed/run_trial.py
```
Results are stored in JSON format within the trial folder and explained in `notes.md`.

## Recent Trials
- 004 Photon speed baseline
- 005 Photon deflection in an echo gradient
- 006 Hydrogen-photon absorption strength
- 007 Photon emission from an electron
- 008 Electron energy change from absorption
- 018 Extended electron–positron annihilation
- 019 Extended energy calculation
- 020 Extended photon propagation
- 021 Extended photon speed
- 022 Extended photon gradient
- 023 Extended photon absorption
- 024 Extended photon emission
<<<<<<< HEAD
- 025 Extended electron absorption energy
=======
>>>>>>> cdf93530
- 034 Extended electron repulsion (500 ticks on 51³ lattice)

## Fundamental Rule
All motion, propagation, and effects after initialization must emerge only from ETM logic—no explicit velocity functions or external forces are allowed. Any `velocity` set on an identity is applied only at the first tick to establish an initial displacement and is then cleared.

For detailed guidance see `docs/AI_DEVELOPER_GUIDE.md`, the full `ETM_SIMULATION_RESEARCH_PLAN.md`, and `docs/ETM_CONSTANT_DERIVATION_PLAN.md`.
Use the optional `--sleep` argument in any trial's run script to slow down each tick if a background run needs to stay responsive.

### Development Phases
1. **Codex Validation** – use lattices up to about 30×30×30 nodes.
2. **Home Computer Scale-Up** – rerun on larger lattices (≥50³) for higher precision.<|MERGE_RESOLUTION|>--- conflicted
+++ resolved
@@ -35,10 +35,7 @@
 - 022 Extended photon gradient
 - 023 Extended photon absorption
 - 024 Extended photon emission
-<<<<<<< HEAD
 - 025 Extended electron absorption energy
-=======
->>>>>>> cdf93530
 - 034 Extended electron repulsion (500 ticks on 51³ lattice)
 
 ## Fundamental Rule
