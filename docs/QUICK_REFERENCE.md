# ETM Framework – Quick Reference

This card summarizes the essential commands and rules for working with the ETM simulation library.

## Setup
```bash
pip install -r requirements.txt
python test_modules.py
```
All tests must pass before running simulations.

## Critical Configuration
```python
from etm.config import ConfigurationFactory
config = ConfigurationFactory.validated_foundation_config("example")
```
Do **not** modify the validated constants in `etm/config.py` unless performing new validation.

## Running a Trial
```bash
python trials/004_photon_speed/run_trial.py
```
Results are stored in JSON format within the trial folder and explained in `notes.md`.

## Recent Trials
- 004 Photon speed baseline
- 005 Photon deflection in an echo gradient
- 006 Hydrogen-photon absorption strength
- 007 Photon emission from an electron
- 008 Electron energy change from absorption
- 018 Extended electron–positron annihilation
- 019 Extended energy calculation
- 020 Extended photon propagation
- 021 Extended photon speed
<<<<<<< HEAD
- 022 Extended photon gradient
=======
>>>>>>> ee12dd73
- 034 Extended electron repulsion (500 ticks on 51³ lattice)

## Fundamental Rule
All motion, propagation, and effects after initialization must emerge only from ETM logic—no explicit velocity functions or external forces are allowed. Any `velocity` set on an identity is applied only at the first tick to establish an initial displacement and is then cleared.

For detailed guidance see `docs/AI_DEVELOPER_GUIDE.md`, the full `ETM_SIMULATION_RESEARCH_PLAN.md`, and `docs/ETM_CONSTANT_DERIVATION_PLAN.md`.
Use the optional `--sleep` argument in any trial's run script to slow down each tick if a background run needs to stay responsive.

### Development Phases
1. **Codex Validation** – use lattices up to about 30×30×30 nodes.
2. **Home Computer Scale-Up** – rerun on larger lattices (≥50³) for higher precision.<|MERGE_RESOLUTION|>--- conflicted
+++ resolved
@@ -32,10 +32,7 @@
 - 019 Extended energy calculation
 - 020 Extended photon propagation
 - 021 Extended photon speed
-<<<<<<< HEAD
 - 022 Extended photon gradient
-=======
->>>>>>> ee12dd73
 - 034 Extended electron repulsion (500 ticks on 51³ lattice)
 
 ## Fundamental Rule
