--- conflicted
+++ resolved
@@ -31,10 +31,7 @@
 - 018 Extended electron–positron annihilation
 - 019 Extended energy calculation
 - 020 Extended photon propagation
-<<<<<<< HEAD
 - 021 Extended photon speed
-=======
->>>>>>> a21e33c5
 - 034 Extended electron repulsion (500 ticks on 51³ lattice)
 
 ## Fundamental Rule
