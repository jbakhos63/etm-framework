# ETM Framework – Quick Reference

This card summarizes the essential commands and rules for working with the ETM simulation library.

## Setup
```bash
pip install -r requirements.txt
python test_modules.py
```
All tests must pass before running simulations.

## Critical Configuration
```python
from etm.config import ConfigurationFactory
config = ConfigurationFactory.validated_foundation_config("example")
```
Do **not** modify the validated constants in `etm/config.py` unless performing new validation.

## Running a Trial
```bash
python trials/004_photon_speed/run_trial.py
```
Results are stored in JSON format within the trial folder and explained in `notes.md`.

## Recent Trials
- 004 Photon speed baseline
- 005 Photon deflection in an echo gradient
- 006 Hydrogen-photon absorption strength
- 007 Photon emission from an electron
- 008 Electron energy change from absorption
- 018 Extended electron–positron annihilation
- 019 Extended energy calculation
- 020 Extended photon propagation
- 021 Extended photon speed
- 022 Extended photon gradient
- 023 Extended photon absorption
- 024 Extended photon emission
- 025 Extended electron absorption energy
<<<<<<< HEAD
- 026 Extended electric attraction
=======
>>>>>>> 50dba89c
- 034 Extended electron repulsion (500 ticks on 51³ lattice)

## Fundamental Rule
All motion, propagation, and effects after initialization must emerge only from ETM logic—no explicit velocity functions or external forces are allowed. Any `velocity` set on an identity is applied only at the first tick to establish an initial displacement and is then cleared.

For detailed guidance see `docs/AI_DEVELOPER_GUIDE.md`, the full `ETM_SIMULATION_RESEARCH_PLAN.md`, and `docs/ETM_CONSTANT_DERIVATION_PLAN.md`.
Use the optional `--sleep` argument in any trial's run script to slow down each tick if a background run needs to stay responsive.

### Development Phases
1. **Codex Validation** – use lattices up to about 30×30×30 nodes.
2. **Home Computer Scale-Up** – rerun on larger lattices (≥50³) for higher precision.<|MERGE_RESOLUTION|>--- conflicted
+++ resolved
@@ -36,10 +36,7 @@
 - 023 Extended photon absorption
 - 024 Extended photon emission
 - 025 Extended electron absorption energy
-<<<<<<< HEAD
 - 026 Extended electric attraction
-=======
->>>>>>> 50dba89c
 - 034 Extended electron repulsion (500 ticks on 51³ lattice)
 
 ## Fundamental Rule
