--- conflicted
+++ resolved
@@ -30,10 +30,7 @@
 - 008 Electron energy change from absorption
 - 018 Extended electron–positron annihilation
 - 019 Extended energy calculation
-<<<<<<< HEAD
 - 020 Extended photon propagation
-=======
->>>>>>> ddc1a72d
 - 034 Extended electron repulsion (500 ticks on 51³ lattice)
 
 ## Fundamental Rule
