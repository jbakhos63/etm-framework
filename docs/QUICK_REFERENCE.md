# ETM Framework – Quick Reference

This card summarizes the essential commands and rules for working with the ETM simulation library.

## Setup
```bash
pip install -r requirements.txt
python test_modules.py
<<<<<<< HEAD
```
All tests must pass before running simulations.

## Critical Configuration
```python
from etm.config import ConfigurationFactory
config = ConfigurationFactory.validated_foundation_config("example")
```
Do **not** modify the validated constants in `etm/config.py` unless performing new validation.

## Running a Trial
```bash
python trials/004_photon_speed/run_trial.py
```
Results are stored in JSON format within the trial folder and explained in `notes.md`.

## Recent Trials
- 004 Photon speed baseline
- 005 Photon deflection in an echo gradient
- 006 Hydrogen-photon absorption strength
- 007 Photon emission from an electron
- 008 Electron energy change from absorption

## Fundamental Rule
All motion, propagation, and effects after initialization must emerge only from ETM logic—no explicit velocity functions or external forces are allowed.

For detailed guidance see `docs/AI_DEVELOPER_GUIDE.md`, the full `ETM_SIMULATION_RESEARCH_PLAN.md`, and `docs/ETM_CONSTANT_DERIVATION_PLAN.md`.

### Development Phases
1. **Codex Validation** – use lattices up to about 30×30×30 nodes.
2. **Home Computer Scale-Up** – rerun on larger lattices (≥50³) for higher precision.
=======
```
All tests must pass before running simulations.

## Critical Configuration
```python
from etm.config import ConfigurationFactory
config = ConfigurationFactory.validated_foundation_config("example")
```
Do **not** modify the validated constants in `etm/config.py` unless performing new validation.

## Running a Trial
```bash
python trials/004_photon_speed/run_trial.py
```
Results are stored in JSON format within the trial folder and explained in `notes.md`.

## Recent Trials
- 004 Photon speed baseline
- 005 Photon deflection in an echo gradient
- 006 Hydrogen-photon absorption strength
- 007 Photon emission from an electron
- 008 Electron energy change from absorption

## Fundamental Rule
All motion, propagation, and effects after initialization must emerge only from ETM logic—no explicit velocity functions or external forces are allowed.

For detailed guidance see `docs/AI_DEVELOPER_GUIDE.md` and the full `ETM_SIMULATION_RESEARCH_PLAN.md`.
>>>>>>> 0defeea3
<|MERGE_RESOLUTION|>--- conflicted
+++ resolved
@@ -6,7 +6,6 @@
 ```bash
 pip install -r requirements.txt
 python test_modules.py
-<<<<<<< HEAD
 ```
 All tests must pass before running simulations.
 
@@ -38,32 +37,3 @@
 ### Development Phases
 1. **Codex Validation** – use lattices up to about 30×30×30 nodes.
 2. **Home Computer Scale-Up** – rerun on larger lattices (≥50³) for higher precision.
-=======
-```
-All tests must pass before running simulations.
-
-## Critical Configuration
-```python
-from etm.config import ConfigurationFactory
-config = ConfigurationFactory.validated_foundation_config("example")
-```
-Do **not** modify the validated constants in `etm/config.py` unless performing new validation.
-
-## Running a Trial
-```bash
-python trials/004_photon_speed/run_trial.py
-```
-Results are stored in JSON format within the trial folder and explained in `notes.md`.
-
-## Recent Trials
-- 004 Photon speed baseline
-- 005 Photon deflection in an echo gradient
-- 006 Hydrogen-photon absorption strength
-- 007 Photon emission from an electron
-- 008 Electron energy change from absorption
-
-## Fundamental Rule
-All motion, propagation, and effects after initialization must emerge only from ETM logic—no explicit velocity functions or external forces are allowed.
-
-For detailed guidance see `docs/AI_DEVELOPER_GUIDE.md` and the full `ETM_SIMULATION_RESEARCH_PLAN.md`.
->>>>>>> 0defeea3
