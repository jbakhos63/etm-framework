--- conflicted
+++ resolved
@@ -54,10 +54,8 @@
 - 041 Extended photon emission (phase 3)
 - 042 Extended electron absorption energy (phase 3)
 - 043 Extended electric attraction (phase 3)
-<<<<<<< HEAD
 - 044 Extended electric force measurement (phase 3)
-=======
->>>>>>> 0e5b047f
+
 ## Fundamental Rule
 All motion, propagation, and effects after initialization must emerge only from ETM logic—no explicit velocity functions or external forces are allowed. Any `velocity` set on an identity is applied only at the first tick to establish an initial displacement and is then cleared.
 
