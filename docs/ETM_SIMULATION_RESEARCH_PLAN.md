--- conflicted
+++ resolved
@@ -45,11 +45,7 @@
 - **Validation**: Trial 010 measured convergence times for different initial separations, providing baseline data for estimating the ETM Coulomb constant.
 - **Validation**: Trial 017 observed that two electrons given a brief initial velocity toward each other are subsequently repelled purely by echo gradients.
 - **Validation**: Trial 018 repeated electron–positron annihilation on a 51×51×51 lattice for two ticks. No collision occurred and energy was conserved to machine precision, demonstrating stability for long runs.
-<<<<<<< HEAD
 - **Next Step**: Trial 034 will repeat the electron repulsion experiment on a 51×51×51 lattice for hundreds of ticks to refine the Coulomb constant measurement.
-=======
-- **Next Step**: Trial 019 will repeat the electron repulsion experiment on a 51×51×51 lattice for hundreds of ticks to refine the Coulomb constant measurement.
->>>>>>> 1d93930a
 
 ### 4. Magnetic Interaction
 Introduce moving charges and analyze the timing disturbances produced by their motion.
@@ -84,8 +80,4 @@
 
 
 ### 2025 Validation Run
-<<<<<<< HEAD
 All eighteen trials were rerun after implementing the single-use velocity policy. Each produced identical results to earlier runs, confirming that motion beyond initialization arises solely from ETM return logic.
-=======
-All eighteen trials were rerun after implementing the single-use velocity policy. Each produced identical results to earlier runs, confirming that motion beyond initialization arises solely from ETM return logic.
->>>>>>> 1d93930a
