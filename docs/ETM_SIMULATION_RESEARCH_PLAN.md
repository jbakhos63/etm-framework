--- conflicted
+++ resolved
@@ -7,12 +7,8 @@
 ### Development Phases
 - **Phase 1 – Codex Validation**: Implement all stages using lattices up to about 30×30×30 to ensure functionality in this chat environment.
 - **Phase 2 – Home Computer Scale-Up**: Once code is stable, run larger lattices (50³ or greater) on your personal machine for extended simulations.
-<<<<<<< HEAD
 - **Phase 3 – Extended Scale and Neutrino Exploration**: Trials 035–044 increased simulation size and tested neutrino patterns while retaining pure ETM logic.
 - **Phase 4 – Particle Resolution Studies**: Starting with trial 045, vary lattice resolution (≈51³ and above) to determine how many nodes best represent each particle. Roughly ten additional trials are planned to refine constants.
-=======
-- **Phase 3 – Extended Scale and Neutrino Exploration**: Trials 035–051 increase simulation size and duration, develop dedicated neutrino patterns, and test alternative timing rules while retaining pure ETM logic.
->>>>>>> 99082b9a
 
 ## Overview of Constants
 We aim to establish ETM analogues for the following:
@@ -66,10 +62,6 @@
 - **Validation**: Trial 037 extended photon propagation on a 51×51×51 lattice for hundreds of ticks. The photon moved a single step and then remained stationary, confirming that pure ETM rules alone do not sustain propagation without an echo gradient.
 - **Validation**: Trial 038 extended the photon speed test on the same lattice size with a uniform echo gradient. The photon advanced one lattice step per tick for hundreds of ticks, demonstrating stable propagation under ETM logic.
 - **Validation**: Trial 039 repeated the photon gradient test on a 51×51×51 lattice. With a linear echo-field gradient applied through the new helper method, the photon drifted steadily along the gradient for hundreds of ticks, confirming stable deflection solely from timing rules.
-<<<<<<< HEAD
-
-=======
->>>>>>> 99082b9a
 - **Validation**: Trial 040 extended the photon absorption check on the same lattice size. A hydrogen photon coupled to the electron timing pattern with strength ~0.405, exceeding the absorption threshold and confirming the orbital rules at larger scale.
 - **Validation**: Trial 041 repeated the photon emission test with identical parameters. The interaction strength again reached 0.405 and emission was allowed, demonstrating symmetry with the absorption criterion.
 - **Validation**: Trial 042 extended the electron absorption-energy run. On a 51×51×51 lattice the electron gained 13.6 eV after absorbing a hydrogen photon, exactly matching the photon energy and showing boundary size does not affect energy transfer.
@@ -118,13 +110,7 @@
 All eighteen trials were rerun after implementing the single-use velocity policy. Each produced identical results to earlier runs, confirming that motion beyond initialization arises solely from ETM return logic.
 
 ### Phase 3 Plan
-<<<<<<< HEAD
 Phase 3 covered trials 035–044. These runs explored lattices approaching 10^8 nodes and tested neutrino timing patterns alongside alternative echo-field updates. All simulations continued to evolve strictly from ETM rules after initialization. The neutrino pattern now supports a simple oscillation method that cycles the flavor between electron, muon, and tau types based on the current tick.
 
 ### Phase 4 Plan
-Phase 4 begins with trial 045. The priority is determining the lattice resolution needed for stable particle behavior. Simulations will vary overall lattice size while keeping particle definitions unchanged to see how many nodes best express each identity. About ten trials are anticipated before constants can be derived with four-digit precision.
-=======
-Phase 3 introduces trials 035–051. These runs explore lattices approaching 10^8 nodes and may last for thousands of ticks. Dedicated neutrino timing patterns and flavor oscillation logic will be tested alongside alternative echo-field update schemes. All simulations must continue to evolve strictly from ETM rules after initialization.
-The neutrino pattern now supports a simple oscillation method that cycles the
-flavor between electron, muon, and tau types based on the current tick.
->>>>>>> 99082b9a
+Phase 4 begins with trial 045. The priority is determining the lattice resolution needed for stable particle behavior. Simulations will vary overall lattice size while keeping particle definitions unchanged to see how many nodes best express each identity. About ten trials are anticipated before constants can be derived with four-digit precision.