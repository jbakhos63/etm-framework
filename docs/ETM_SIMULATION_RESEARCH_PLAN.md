--- conflicted
+++ resolved
@@ -62,10 +62,6 @@
 - **Validation**: Trial 037 extended photon propagation on a 51×51×51 lattice for hundreds of ticks. The photon moved a single step and then remained stationary, confirming that pure ETM rules alone do not sustain propagation without an echo gradient.
 - **Validation**: Trial 038 extended the photon speed test on the same lattice size with a uniform echo gradient. The photon advanced one lattice step per tick for hundreds of ticks, demonstrating stable propagation under ETM logic.
 - **Validation**: Trial 039 repeated the photon gradient test on a 51×51×51 lattice. With a linear echo-field gradient applied through the new helper method, the photon drifted steadily along the gradient for hundreds of ticks, confirming stable deflection solely from timing rules.
-<<<<<<< HEAD
-
-=======
->>>>>>> 0c082ae0
 - **Validation**: Trial 040 extended the photon absorption check on the same lattice size. A hydrogen photon coupled to the electron timing pattern with strength ~0.405, exceeding the absorption threshold and confirming the orbital rules at larger scale.
 - **Validation**: Trial 041 repeated the photon emission test with identical parameters. The interaction strength again reached 0.405 and emission was allowed, demonstrating symmetry with the absorption criterion.
 - **Validation**: Trial 042 extended the electron absorption-energy run. On a 51×51×51 lattice the electron gained 13.6 eV after absorbing a hydrogen photon, exactly matching the photon energy and showing boundary size does not affect energy transfer.
@@ -84,10 +80,7 @@
 - **Validation**: Trial 030 repeated the parallel current attraction run on a 51×51×51 lattice, supplying additional magnetic-force data.
 - **Validation**: Trial 045 began the particle-resolution studies on a 51×51×51 lattice. A moving electron produced a symmetric echo profile while advancing one step per tick, confirming magnetic-field rules at higher resolution.
 - **Validation**: Trial 046 scanned electron patterns with different node scales. Early results show the electron remains stationary for small tick counts when the scale is doubled, suggesting stability is preserved as resolution increases.
-<<<<<<< HEAD
 - **Validation**: Trial 046 scanned electron patterns with different node scales. Early results show the electron remains stationary for small tick counts when the scale is doubled, suggesting stability is preserved as resolution increases. Upcoming trials will vary the scale further to determine the minimum node count required for stable motion and interactions.
-=======
->>>>>>> 0c082ae0
 
 ### 5. Fine Structure Constant
 Combine the results from electric and magnetic simulations with orbital transition data.
@@ -125,10 +118,6 @@
 ### Phase 4 Plan
 Phase 4 begins with trial 045. The priority is determining the lattice resolution needed for stable particle behavior. Simulations will vary overall lattice size while keeping particle definitions unchanged to see how many nodes best express each identity. About ten trials are anticipated before constants can be derived with four-digit precision.
 
-<<<<<<< HEAD
 During this phase we will also test scaling factors for the particle patterns themselves. By adjusting how many lattice nodes compose each identity, we hope to discover the minimum node count that still reproduces stable motion and interactions. Resolution studies will compare different lattice sizes and particle scales to isolate which combination most closely matches known physical behavior without importing external theory.
 
-Early results from trial 046 confirm that doubling the electron pattern scale retains stability on short runs. Going forward each trial will prioritize scanning particle scales—particularly electrons and protons—while incrementally increasing lattice resolution toward the target 51×51×51 and beyond.
-=======
-During this phase we will also test scaling factors for the particle patterns themselves. By adjusting how many lattice nodes compose each identity, we hope to discover the minimum node count that still reproduces stable motion and interactions. Resolution studies will compare different lattice sizes and particle scales to isolate which combination most closely matches known physical behavior without importing external theory.
->>>>>>> 0c082ae0
+Early results from trial 046 confirm that doubling the electron pattern scale retains stability on short runs. Going forward each trial will prioritize scanning particle scales—particularly electrons and protons—while incrementally increasing lattice resolution toward the target 51×51×51 and beyond.