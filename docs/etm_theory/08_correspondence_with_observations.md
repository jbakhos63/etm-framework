--- conflicted
+++ resolved
@@ -89,7 +89,6 @@
 **Result**: Across $10^6$ simulated interactions, invariant totals remain constant to within $10^{-6}$ relative error.
 
 **Implication**: Standard conservation laws originate from ETM information bookkeeping, not from separate force fields.
-<<<<<<< HEAD
 
 ### 8.3 What ETM Explains Differently
 
@@ -124,5 +123,3 @@
 **Result**: Numerical lattice refinements reproduce inertial motion and weak-field time-dilation effects within 1% of general-relativistic predictions.
 
 **Implication**: ETM provides a discrete, information-based origin for gravitational phenomena, replacing continuous metric fields with timing-energy gradients.
-=======
->>>>>>> 7de3f3d0
