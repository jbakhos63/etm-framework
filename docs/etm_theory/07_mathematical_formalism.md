--- conflicted
+++ resolved
@@ -118,7 +118,6 @@
 energy calculations.
 
 **Validation Status**:  ✅ **Parameter‑optimized**—the above equations reproduce
-<<<<<<< HEAD
 stable lattice behavior and enable accurate calibrated energy computations.
 
 ### 7.2 Pattern Mathematics
@@ -210,6 +209,3 @@
 **Physical Interpretation**:  Mutation equivalence formalizes how particles maintain identity through symbolic changes.  It provides a rigorous notion of "same timing pattern" despite interactions that alter tags or recruiter attachments.
 
 **Validation Status**:  ✅ **Implemented**—`core.Identity` uses ancestry mutation while phase histories remain intact, matching the above equivalence definition.
-=======
-stable lattice behavior and enable accurate calibrated energy computations.
->>>>>>> 0759a921
