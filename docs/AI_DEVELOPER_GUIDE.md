# AI Developer Guide – ETM Framework

This guide explains how to work with the Euclidean Timing Mechanics simulation library. It summarizes the module architecture, describes validated parameters, and outlines recommended workflows for extending the code base.

## 1. Framework Overview
ETM represents particles as timing patterns across a discrete lattice. Node interactions alter local tick rates, and all propagation arises from this timing logic. After initialization no velocity or force is imposed externally; motion results solely from the ETM update rules.

Development proceeds in two phases:
1. **Codex Validation** – use lattices up to about 30×30×30 nodes to verify each simulation in this repository.
2. **Home Computer Scale-Up** – once stable, rerun the simulations on larger lattices (50³ or more) for extended periods to refine constant measurements.

The file `docs/ETM_CONSTANT_DERIVATION_PLAN.md` details how these simulations map to fundamental constants.

## 2. Directory Layout
```
etm/
  config.py      # Configuration classes and constants
  core.py        # Engine controlling timing updates
  particles.py   # Particle timing patterns
trials/          # Validation trials with notes and results
```
Additional research documents are stored in the `docs/` directory.

## 3. Installation
Follow the steps in the main `README.md`:
```bash
pip install -r requirements.txt
python test_modules.py
```
Use Python 3.10 or later.

## 4. Validated Parameters
The configuration module contains calibrated constants that must remain unchanged unless new validations are performed.
```python
connectivity = 8
kinetic_scale_factor = 1000.0
potential_coefficient = 0.003723
enable_passive_coexistence = True
default_conflict_resolution = SYMBOLIC_MUTATION
```
Altering these values invalidates previous scientific achievements.

## 5. Running Trials
Each trial folder contains:
- `run_trial.py` – script to execute the simulation
- `notes.md` – description of goals and results
- `*_results.json` – data output

Run a trial with
```bash
python trials/005_photon_gradient/run_trial.py
```
Examine the JSON output and accompanying notes for interpretation.

Recent trials illustrate core functionality:
- **004** Photon speed baseline
- **005** Photon deflection by echo gradients
- **006** Photon absorption strength
- **007** Photon emission eligibility
- **008** Electron energy gain after absorption

## 6. Adding New Features
1. Create a branch for your changes.
2. Add new modules or extend existing ones in the `etm/` package.
3. Provide unit tests in `test_modules.py` or a new file.
4. Document new logic thoroughly in `docs/` and update the research plan.
5. Ensure `python test_modules.py` passes before committing.

## 7. Research Guidelines
- Conform to the ETM Simulation Research Plan (`docs/ETM_SIMULATION_RESEARCH_PLAN.md`).
 - Maintain the rule that **all dynamics after initialization arise from ETM logic alone**.
   Any `velocity` attribute is applied once at creation to set an initial displacement
   and is then cleared so that subsequent movement results only from ETM return rules.
- Record simulation environments and parameters so results can be reproduced.

By following these practices, researchers can build upon the ETM framework while preserving prior validations.

## 8. Running Extended Simulations
Phase 2 experiments may require hundreds of ticks on lattices larger than 50³.
Each `run_trial.py` script accepts `--ticks` and `--size` arguments to control
these parameters. On Windows you can launch a long run in the background with:

```cmd
start /B /LOW python trials/018_electron_positron_annihilaton_2/run_trial.py --ticks 500 --size 51
<<<<<<< HEAD
start /B /LOW python trials/019_energy_calculation_2/run_trial.py --ticks 500 --size 51
start /B /LOW python trials/034_electron_repulsion_2/run_trial.py --ticks 500 --size 51
```
=======
start /B /LOW python trials/034_electron_repulsion_2/run_trial.py --ticks 500 --size 51
```
>>>>>>> 96fd4e92
<|MERGE_RESOLUTION|>--- conflicted
+++ resolved
@@ -82,11 +82,6 @@
 
 ```cmd
 start /B /LOW python trials/018_electron_positron_annihilaton_2/run_trial.py --ticks 500 --size 51
-<<<<<<< HEAD
 start /B /LOW python trials/019_energy_calculation_2/run_trial.py --ticks 500 --size 51
 start /B /LOW python trials/034_electron_repulsion_2/run_trial.py --ticks 500 --size 51
-```
-=======
-start /B /LOW python trials/034_electron_repulsion_2/run_trial.py --ticks 500 --size 51
-```
->>>>>>> 96fd4e92
+```