--- conflicted
+++ resolved
@@ -81,16 +81,8 @@
 these parameters. On Windows you can launch a long run in the background with:
 
 ```cmd
-<<<<<<< HEAD
 start /B /LOW python trials/018_electron_positron_annihilaton_2/run_trial.py --ticks 500 --size 51 --sleep 0.05
 start /B /LOW python trials/034_electron_repulsion_2/run_trial.py --ticks 500 --size 51 --sleep 0.05
 ```
 
 The `start /B /LOW` prefix keeps the process from monopolizing CPU resources so the machine remains responsive.  Use the optional `--sleep` argument to further slow each tick if needed.
-=======
-start /B /LOW python trials/018_electron_positron_annihilaton_2/run_trial.py --ticks 500 --size 51
-start /B /LOW python trials/034_electron_repulsion_2/run_trial.py --ticks 500 --size 51
-```
-
-The `start /B /LOW` prefix keeps the process from monopolizing CPU resources so the machine remains responsive.
->>>>>>> a9a36ac7
