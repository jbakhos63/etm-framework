--- conflicted
+++ resolved
@@ -83,8 +83,4 @@
 ```cmd
 start /B /LOW python trials/018_electron_positron_annihilaton_2/run_trial.py --ticks 500 --size 51
 start /B /LOW python trials/034_electron_repulsion_2/run_trial.py --ticks 500 --size 51
-<<<<<<< HEAD
-```
-=======
-```
->>>>>>> 69a413ed
+```